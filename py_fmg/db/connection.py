"""Database connection utilities."""

from sqlalchemy import create_engine, text  # ✅ Added text here
from sqlalchemy.orm import sessionmaker
from sqlalchemy.pool import StaticPool
import structlog
from contextlib import contextmanager

from ..config.config import settings
from .models import Base

logger = structlog.get_logger()


class Database:
    """Database connection manager."""

    def __init__(self):
        self.engine = None
        self.SessionLocal = None

    def initialize(self):
        """Initialize database connection."""
        logger.info("Initializing database connection", url=settings.database_url)

        # Create engine
        self.engine = create_engine(
            settings.database_url,
            poolclass=StaticPool,
            echo=False,  # Set to True for SQL debugging
        )

        # Create session factory
        self.SessionLocal = sessionmaker(autocommit=False, autoflush=False, bind=self.engine)

        # Create tables
        self.create_tables()

        logger.info("Database connection initialized")

    def create_tables(self):
        """Create all tables."""
        try:
            # Ensure PostGIS extension exists
            from sqlalchemy import text
            with self.engine.connect() as conn:
<<<<<<< HEAD
                conn.execute(text("CREATE EXTENSION IF NOT EXISTS postgis"))  # ✅ Wrapped in text()
=======
                conn.execute(text("CREATE EXTENSION IF NOT EXISTS postgis"))
>>>>>>> 705b498c
                conn.commit()

            # Create all tables
            Base.metadata.create_all(bind=self.engine)
            logger.info("Database tables created")

        except Exception as e:
            logger.error("Failed to create tables", error=str(e))
            raise

    @contextmanager
    def get_session(self):
        """Get database session with automatic cleanup."""
        if not self.SessionLocal:
            raise RuntimeError("Database not initialized. Call initialize() first.")

        session = self.SessionLocal()
        try:
            yield session
            session.commit()
        except Exception:
            session.rollback()
            raise
        finally:
            session.close()


# Global database instance
db = Database()<|MERGE_RESOLUTION|>--- conflicted
+++ resolved
@@ -44,11 +44,8 @@
             # Ensure PostGIS extension exists
             from sqlalchemy import text
             with self.engine.connect() as conn:
-<<<<<<< HEAD
-                conn.execute(text("CREATE EXTENSION IF NOT EXISTS postgis"))  # ✅ Wrapped in text()
-=======
-                conn.execute(text("CREATE EXTENSION IF NOT EXISTS postgis"))
->>>>>>> 705b498c
+                conn.execute(text("CREATE EXTENSION IF NOT EXISTS postgis")) 
+
                 conn.commit()
 
             # Create all tables
