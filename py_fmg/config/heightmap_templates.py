--- conflicted
+++ resolved
@@ -11,7 +11,6 @@
 # Add, Multiply, Invert
 
 TEMPLATES = {
-<<<<<<< HEAD
     "default": """Hill 1 90-100 44-56 40-60
     Multiply 0.8 50-100 0 0
     Range 1.5 30-55 45-55 40-60
@@ -20,11 +19,11 @@
     Hill 1 35-55 75-80 25-75
     Hill 0.5 20-25 10-15 20-25
     Mask 3 0 0 0""",
-=======
+
     "highVolcano": """Hill 1 90-100 50-55 40-45
     Hill 1.5 45-65 40-50 35-55
     Hill 1 45-65 75-80 25-75""",
->>>>>>> 705b498c
+
     "volcano": """Hill 1 90-100 44-56 40-60
     Multiply 0.8 50-100 0 0
     Range 1.5 30-55 45-55 40-60
